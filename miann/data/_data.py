import numpy as np
from logging import getLogger
from miann.constants import get_data_config
import pandas as pd
import os
from miann.data._img_utils import pad_border, BoundingBox
from miann.data._conditions import get_one_hot, convert_condition, get_combined_one_hot, get_bin_3_condition, get_lowhigh_bin_2_condition, get_zscore_condition, process_condition_desc
import json
from copy import copy
from miann.pl._plot import annotate_img

from tensorflow.python.ops.gen_nn_ops import data_format_dim_map_eager_fallback

class ImageData():

    def __init__(self, metadata, channels, imgs={}, seg_imgs={}, **kwargs):
        self.metadata = metadata
        self.channels = channels
        self.seed = kwargs.get('seed', 42)
        self.rng = np.random.default_rng(seed=self.seed)
        self.log = getLogger(self.__class__.__name__)
        self.imgs = imgs
        self.seg_imgs = seg_imgs

    @classmethod
    def from_dir(cls, data_dir):
        # TODO read metadata and images (lazy) and call constructuor
        pass

    def get_obj_img(self, obj_id, kind='data'):
        # TODO crop and return object images for different kinds: data, mask (object mask)
        pass

from typing import Mapping

class MPPData:

    def __init__(self, metadata: pd.DataFrame, channels: pd.DataFrame, data: Mapping[str,np.ndarray], **kwargs):
        """
        data: dictionary containing MPPData, at least containing required_keys
   
        kwargs:
            data_config (defualt NascentRNA)
            seed (default 42)
            _skip_initialisation (default True): can skip checking if has all keys - WARNING: skipping this might
                result in a not well defined MPPData.
        """
        # set up logger
        self.log = getLogger(self.__class__.__name__)
        # set up rng
        self.seed = kwargs.get('seed', 42)
        # TODO change to default_rng as soon as have reproduced legacy datasets
        self.rng = np.random.RandomState(seed=self.seed)
        # save attributes
        self.data_config_name = kwargs.get('data_config', 'NascentRNA')
        self.data_config = get_data_config(self.data_config_name)
        self.channels = channels
        self._data = data

        if kwargs.get('_skip_initialisation', False):
            self.metadata = metadata
            self.log.debug(f"Created unitialised MPPData")
            return

        for required_key in ['x', 'y', 'mpp', 'obj_ids']:
            assert required_key in data.keys(), f"required key {required_key} missing from data"
        # subset metadata to obj_ids in data
        self.metadata = metadata[metadata[self.data_config.OBJ_ID].isin(np.unique(self.obj_ids))]
        # add neighbor dimensions to mpp if not existing
        if len(self.mpp.shape) == 2:
            self._data['mpp'] = self.mpp[:,np.newaxis,np.newaxis,:]
        self.log.info(f"Created new: {self.__str__()}")

    @classmethod
    def from_image_data(self, image_data: ImageData):
        # TODO convert ImageData to MPPData 
        pass

    @classmethod
    def from_data_dir(cls, data_dir, mode='r', base_dir=None, 
        keys=['x', 'y', 'mpp', 'obj_ids'], 
        optional_keys=['labels', 'latent', 'conditions'], **kwargs):
        """
        Read MPPData from directory.

        If mpp_params are present, will first load mpp_data from base_data_dir, 
        and add remaining information from data_dir.

        Requires metadata.csv and channels.csv.
        Reads data from key.npy for each key in required_keys.
        If present, will also read key.npy for each key in optional_keys

        Args:
            mode: mmap_mode for np.load. Set to None to load data in memory.
            base_dir: look for data in base_dir/data_dir. Default in DATA_DIR
        """
        # load data_config
        data_config = get_data_config(kwargs.get('data_config', "NascentRNA"))
        if base_dir is None:
            base_dir = data_config.DATA_DIR

        # mpp_params present?
        if os.path.isfile(os.path.join(base_dir, data_dir, 'mpp_params.json')):
            # first, load base_mpp_data
            res_keys, res_optional_keys = _get_keys(keys, optional_keys, None)
            mpp_params = json.load(open(os.path.join(base_dir, data_dir, 'mpp_params.json'), 'r'))
            self = cls.from_data_dir(mpp_params['base_data_dir'], keys=res_keys, optional_keys=res_optional_keys, 
                base_dir=data_config.DATA_DIR, mode=mode, **kwargs)
            # second, add mpp_data
            res_keys, res_optional_keys = _get_keys(keys, optional_keys, self)
            self.add_data_from_dir(data_dir, keys=res_keys, optional_keys=res_optional_keys, base_dir=base_dir, mode=mode, subset=mpp_params['subset'])
            self.log.info(f"Loaded data from {data_dir}, with base data from {mpp_params['base_data_dir']}")
            self.data_dir = data_dir
            self.base_dir = base_dir
            return self
        else:
            # have reached true base_dir, load data        
            # read all data from data_dir
            self = cls._from_data_dir(data_dir, mode, base_dir, keys, optional_keys, **kwargs)
            self.log.info(f"Loaded data from {data_dir}.")
        return self
    
    @classmethod
    def _from_data_dir(cls, data_dir, mode='r', base_dir=None, 
        keys=['x', 'y', 'mpp', 'obj_ids'], 
        optional_keys=['labels', 'latent', 'conditions'], **kwargs):
        """
        Helper function to read MPPData from directory. Ignores mpp_params.json
        """
        # get base_dir
        if base_dir is None:
            data_config = get_data_config(kwargs.get('data_config', "NascentRNA"))
            base_dir = data_config.DATA_DIR

        metadata = pd.read_csv(os.path.join(base_dir, data_dir, 'metadata.csv'), index_col=0).reset_index(drop=True)
        channels = pd.read_csv(os.path.join(base_dir, data_dir, 'channels.csv'), names=['channel_id', 'name'], index_col=0).reset_index(drop=True)
        channels.index.name = 'channel_id'
        # read npy data
        data = {}
        for fname in keys:
            data[fname] = _try_mmap_load(os.path.join(base_dir, data_dir, f'{fname}.npy'), mmap_mode=mode)
        for fname in optional_keys:
            d = _try_mmap_load(os.path.join(base_dir, data_dir, f'{fname}.npy'), mmap_mode=mode, allow_not_existing=True)
            if d is not None:
                data[fname] = d
        # init self
        self = cls(metadata=metadata, channels=channels, data=data, **kwargs)
        self.data_dir = data_dir
        self.base_dir = base_dir
        return self

    @classmethod
    def concat(cls, objs):
        """concatenate the mpp_data objects by concatenating all arrays and return a new one"""
        # channels, data_config, and _data.keys() need to be the same
        for mpp_data in objs:
            assert (mpp_data.channels.name == objs[0].channels.name).all()
            assert mpp_data._data.keys() == objs[0]._data.keys()
            assert mpp_data.data_config_name == objs[0].data_config_name

        channels = objs[0].channels
        # concatenate metadata (pandas)
        metadata = pd.concat([mpp_data.metadata for mpp_data in objs], axis=0, ignore_index=True)
        # concatenate numpy arrays
        data = {}
        for key in objs[0]._data.keys():
            data[key] = np.concatenate([mpp_data._data[key] for mpp_data in objs], axis=0)
        
        self = cls(metadata=metadata, channels=channels, data=data, seed=objs[0].seed, data_config=objs[0].data_config_name)
        self.log.info(f"Created by concatenating {len(objs)} MPPDatas")
        return self

    # --- Properties ---
    @property
    def mpp(self):
        return self._data['mpp']

    @property
    def obj_ids(self):
        return self._data['obj_ids']

    @property
    def x(self):
        return self._data['x']

    @property
    def y(self):
        return self._data['y']

    @property
    def latent(self):
        return self.data('latent')

    def data(self, key):
        """
        Information contained in MPPData.

        Required keys are: mpp, x, y, obj_ids.

        Args;
            key: identifier for data that should be returned

        Returns:
            array-like data, or None if data could not be found
        """
        if key in self._data.keys():
            return self._data[key]
        elif key == 'center_mpp':
            return self.center_mpp
        return None

    @property
    def conditions(self):
        return self.data('conditions')

    @property
    def has_neighbor_data(self):
        return (self.mpp.shape[1]!=1) and (self.mpp.shape[2]!=1)
    
    @property
    def center_mpp(self):
        c = self.mpp.shape[1]//2
        return self.mpp[:,c,c,:]

    @property
    def unique_obj_ids(self):
        return np.unique(self.obj_ids)

    def __str__(self):
        s = f"MPPData for {self.data_config_name} ({self.mpp.shape[0]} mpps with shape {self.mpp.shape[1:]} from {len(self.metadata)} objects)."
        s += f" Data keys: {list(self._data.keys())}."
        return s

    # --- Saving ---
    def write(self, save_dir, save_keys=None, mpp_params=None):
        """
        Write MPPData to disk.
        
        Save channels, metadata as csv and one npy file per entry in MPPData.data.

        Args:
            save_dir: full path to directory in which to save MPPData
            save_keys: only save these MPPData.data entries. "x", "y", "obj_ids" are always saved
            mpp_params: params to be saved in save_dir. Use if save_keys is not None. Should contain base_data_dir (relative to DATA_DIR), and subset information
                for correct MPPData initialisation.
        Returns:
            Nothing, saves data to disk
        """
        if not os.path.exists(save_dir):
            os.makedirs(save_dir)
        if save_keys is None:
            save_keys = self._data.keys()
        else:
            if mpp_params is None or mpp_params.get('base_data_dir', None) is None:
                self.log.warn("Saving partial keys of mpp data without a base_data_dir to enable correct loading")
            else:
                # save mpp_params
                mpp_params = {'base_data_dir':mpp_params['base_data_dir'], 'subset': mpp_params.get('subset', False)}
                json.dump(mpp_params, open(os.path.join(save_dir, 'mpp_params.json'), 'w'))
        # add required save_keys
        save_keys = list(set(save_keys).union(["x", "y", "obj_ids"]))
        self.log.info(f'Saving mpp data to {save_dir} (keys: {save_keys})')
        for key in save_keys:
            np.save(os.path.join(save_dir, f'{key}.npy'), np.array(self._data[key]))
        self.channels.to_csv(os.path.join(save_dir, 'channels.csv'), header=None)
        self.metadata.to_csv(os.path.join(save_dir, 'metadata.csv'))

    
    def copy(self):
        raise(NotImplementedError)
        #pass

    # TODO Nastassya: ensure that each function logs what its doing with log.info
    # --- Modify / Add data ---
    def add_data_from_dir(self, data_dir, keys=[], optional_keys=[], subset=False, **kwargs):
        """
        Add data to MPPData from data_dir.

        Expects x, y, and obj_ids to be present in data_dir.
        If not subset, and data in data_dir differs from data in mpp_data, raises a ValueError.

        Assumes that the data in data_dir uses the same data_config as the present object.

        Args:
            data_dir: full path to the dir containing the npy files to be loaded
            keys: filenames of data that should be loaded
            optional_keys: filenames of data that could optionally be loaded if present
            subset: if True, subset MPPData to data present in data_dir.
            kwargs: passes to MPPData.from_data_dir

        Returns:
            Nothing, modifies MPPData in place. Adds `keys` to `MPPData._data`
        
        """
        mpp_to_add = MPPData._from_data_dir(data_dir, keys=list(set(['x', 'y', 'obj_ids']+keys)), optional_keys=optional_keys,
             _skip_initialisation=True, data_config=self.data_config_name, **kwargs)
        # subset metadata to obj_ids in data
        mpp_to_add.metadata = mpp_to_add.metadata[mpp_to_add.metadata[self.data_config.OBJ_ID].isin(np.unique(mpp_to_add.obj_ids))]
        # check that obj_ids from mpp_to_add are the same / a subset of the current obj_ids
        if subset:
            assert set(self.unique_obj_ids).issuperset(mpp_to_add.unique_obj_ids)
            # subset self to the obj_ids in mpp_to_add
            self.subset(obj_ids=mpp_to_add.unique_obj_ids)
        # now, data should be exactly the same
        assert (self.obj_ids == mpp_to_add.obj_ids).all()
        assert (self.x == mpp_to_add.x).all()
        assert (self.y == mpp_to_add.y).all()
        # finally, add keys
        for key in keys:
            self._data[key] = mpp_to_add.data(key)
        for key in optional_keys:
            if mpp_to_add.data(key) is not None:
                self._data[key] = mpp_to_add.data(key)
        # update channels if added mpp
        if 'mpp' in keys + optional_keys:
            self.channels = mpp_to_add.channels
        self.log.info(f'Updated data to keys {list(self._data.keys())}')
    
    def train_val_test_split(self, train_frac=0.8, val_frac=0.1):
        """split along obj_ids for train/val/test split"""
        # TODO (maybe) adapt and ensure that have even val/test fractions from each well
        ids = self.unique_obj_ids.copy()
        self.rng.shuffle(ids)
        num_train = int(len(ids)*train_frac)
        num_val = int(len(ids)*val_frac)
        train_ids = ids[:num_train]
        val_ids = ids[num_train:num_train+num_val]
        test_ids = ids[num_train+num_val:]
        self.log.info(f'Splitting data in {len(train_ids)} train, {len(val_ids)} val, and {len(test_ids)} test objects')
        splits = []
        for split_ids in (train_ids, val_ids, test_ids):
            ind = np.in1d(self.obj_ids, split_ids)
            splits.append(self.apply_mask(ind, copy=True))
        return splits

    def prepare(self, params):
        """prepare MPP data according to given params.

        Ignores data_dirs, split, subsampling, and neighborhood.
        after self.prepare(), you might want to call self.subsample() and
        self.add_neighorhood()
        """
        # subset channels - should be done first, as normalise writes params wrt channel ordering
        if params.get('channels', None) is not None:
            self.subset_channels(params['channels'])
        # normalise
        if params['normalise']:
            self.normalise(**params['normalise_kwargs'])
        # add conditions
        if params.get('condition', None) is not None:
            self.add_conditions(params['condition'], **params['condition_kwargs'])
        # subset (after conditions, bc subsetting might need conditions)
        if params['subset']:
            self.subset(**params['subset_kwargs'])


    # --- Detailed fns used in prepare() ---
    # TODO: Nastassya write tests for this
    def add_conditions(self, cond_desc, cond_params={}):
        """
        Add conditions informations by aggregating over channels (per cell) or reading data from cell cycle file.
        """
        self.log.info(f'Adding conditions: {cond_desc}')
        conditions = []
        for desc in cond_desc:
            cond = self.get_condition(desc, cond_params)
            conditions.append(cond)
        self._data['conditions'] = np.concatenate(conditions, axis=-1)

    # TODO: Nastassya: write tests for this   
    # TODO might want to subset based on condition non nan - use apply_mask for this?
    def subset(self, frac=None, num=None, obj_ids=None, nona_condition=False, copy=False, **kwargs):
        """
        Restrict objects to those with specified value(s) for key in the metadata table

        Args:
            frac (float): fraction of objects to randomly subsample. 
                Applied after the other subsetting
            num (int): number of objects to randomly subsample. frac takes precedence
                Applied after the other subsetting.
            obj_ids (list of str): ids of objects to subset to
            copy: return new MPPData object or modify in place
            kwargs:
                key: name of column used to select objects
                value (str or list of str): allowed entries for selected objects, 
                    NO_NAN is special token selecting all values except nan

        Returns:
            if copy, subsetted MPPData, otherwise nothing, modifies Data object in place
        """
        selected_obj_ids = np.array(self.metadata[self.data_config.OBJ_ID])
        self.log.info(f'Before subsetting: {len(selected_obj_ids)} objects')
        # select ids based on pre-defined ids
        if obj_ids is not None:
            selected_obj_ids = np.array(obj_ids)
            self.log.info(f'Subsetting to {len(obj_ids)} objects')
        # select ids based on kwargs
        for key, value in kwargs.items():
            cur_metadata = self.metadata.set_index(self.data_config.OBJ_ID).loc[selected_obj_ids]
            if value == 'NO_NAN':
                mask = ~cur_metadata[key].isnull() # TODO check!
                self.log.info(f'Subsetting to NO_NAN {key}: {sum(mask)} objects')
            else:
                if not isinstance(value, list):
                    value = [value]
                mask = cur_metadata[key].isin(value)
                self.log.info(f'Subsetting to {key}={value}: {sum(mask)} objects')
            selected_obj_ids = selected_obj_ids[mask]
        # select ids based on nona conditions
        if nona_condition: # TODO test this!
            mask = ~np.isnan(self.conditions).any(axis=1)
            mpp_df = self.metadata.set_index(self.data_config.OBJ_ID).loc[self.obj_ids][mask]
            nona_obj_ids = mpp_df.reset_index().groupby(self.data_config.OBJ_ID).first().index
            selected_obj_ids = np.array(list(set(selected_obj_ids).intersection(nona_obj_ids)))
            self.log.info(f'Subsetting to objects with NO_NAN condition: {len(selected_obj_ids)}')
        # select ids based on ramdom subset
        if frac is not None:
            num = int(len(selected_obj_ids)*frac)
        if num is not None:
            self.log.info(f'Subsetting to {num} random objects')
            self.rng.seed(self.seed)  # TODO: remove seeding if have duplicated existing datasets
            selected_obj_ids = selected_obj_ids[self.rng.choice(len(selected_obj_ids), size=num, replace=False)]
        # create mpp mask for applying subset
        obj_mask = self.metadata[self.data_config.OBJ_ID].isin(selected_obj_ids)
        mpp_mask = self._get_per_mpp_value(obj_mask)
        # apply mask
        return self.apply_mask(mpp_mask, copy=copy)
            
    # TODO Nastassya: write tests for this
    def subset_channels(self, channels):
        """
        Restrict self.mpp to defined channels. Channels are given as string values.
        Updates self.mpp and self.channels
        """
        # TODO need copy argument?
        self.log.info('Subsetting from {} channels'.format(len(self.channels)))

        cids = list(self.channels.reset_index().set_index('name').loc[channels]['channel_id'])
        raw_channels = self.channels
        self.channels = self.channels.loc[cids].reset_index(drop=True)
        self.channels.index.name = 'channel_id'
        self._data['mpp'] = self.mpp[:,:,:,cids]
        subset_mpp_channels = self.channels
        self.log.info(f'Restricted channels to {len(self.channels)} channels')
        channels_diff=np.setdiff1d(raw_channels, subset_mpp_channels)
        if len(channels_diff)>0:
            self.log.info(f'The following channels were excluded {channels_diff}')
        else:
            self.log.info(f'None of the channels were excluded ')

    # TODO Nastassya: write tests for this
    def subsample(self, frac=None, frac_per_obj=None, num=None, num_per_obj=None, add_neighborhood=False, neighborhood_size=3):
        """
        Subsample MPPData based on selecting mpps.
        All other information is updated accordingly (to save RAM/HDD-memory).
        Before subsampling, can add neighborhood.

        Returns: new subsampled MPPData. Operation cannot be done in place
        """
        assert sum([frac!=None, frac_per_obj!=None, num!=None, num_per_obj!=None]) == 1, "set only one of the params to a value"
        assert not (self.has_neighbor_data and add_neighborhood), "cannot add neighborhood, already has neighbor data"
        if (frac is not None) or (num is not None):
            if frac is not None:
                num = int(len(self.mpp)*frac)
            self.log.info(f'Subsampling from {len(self.mpp)} to {num}')
            # randomly select num mpps
            # TODO: replace with self.rng as soon as have reproduced data
            rng = np.random.default_rng(seed=self.seed)
            selected = rng.choice(len(self.mpp), num, replace=False)
            # select other information accordingly
            mpp_data = self.apply_mask(selected, copy=True)

        else:
            if frac_per_obj is not None:
                self.log.info(f'Subsampling each object to {frac_per_obj*100}%')
            else:
                self.log.info(f'Subsampling each object to {num_per_obj}')
            # iterate over all obj_ids
            data = {key: [] for key in self._data.keys()}
            mask = np.zeros(len(self.mpp), dtype=bool)
            idx = np.arange(len(mask))
            for obj_id in self.unique_obj_ids:
                obj_mask = self.obj_ids == obj_id
                if frac_per_obj is not None:
                    cur_num = int(obj_mask.sum() * frac_per_obj)
                else:
                    cur_num = num_per_obj
                # TODO replace with self.rng if have reproduced datasets
                rng = np.random.default_rng(seed=self.seed)
                selected = rng.choice(len(obj_mask.nonzero()[0]), cur_num, replace=False)
                selected_idx = idx[obj_mask][selected]
                mask[selected_idx] = True
            mpp_data = self.apply_mask(mask, copy=True)
        if add_neighborhood:
            self.log.info(f'Adding neighborhood of size {neighborhood_size}')
            neighbor_mpp = self._get_neighborhood(mpp_data.obj_ids, mpp_data.x, mpp_data.y, size=neighborhood_size)
            mpp_data._data['mpp'] = neighbor_mpp
        return mpp_data
        
    def add_neighborhood(self, size=3, copy=False):
        # TODO need copy flag?
        self.log.info('Adding neighborhood of size {}'.format(size))
        mpp = self._get_neighborhood(self.obj_ids, self.x, self.y, size=size)
        assert (mpp[:, size // 2, size // 2, :] == self.center_mpp).all()

        if copy:
            data = self._data.copy()
            data['mpp'] = mpp
            return MPPData(metadata=self.metadata, channels=self.channels, data=data,
                           seed=self.seed, data_config=self.data_config_name)
        else:
            assert not self.has_neighbor_data, "cannot add neighborhood, already has neighbor data"
            # TODO Nastassya: this should be in a unittest of self.get_neighborhood
            self._data['mpp'] = mpp
        
    def normalise(self, background_value=None, percentile=None, rescale_values=[]):
        """
            background_value: float value to be subtracted, or name of column in CHANNELS_METADATA
            percentile:
        """
        if background_value is not None:
            self._subtract_background(background_value)
        if percentile is not None:
            self._rescale_intensities_per_channel(percentile, rescale_values)

    # --- Helper functions ---
    def apply_mask(self, mask, copy=False):
        """
        return new MPPData with masked self._data values
        """
        data = {}
        for key in self._data.keys():
            data[key] = self._data[key][mask]
        
        if copy is False:
            self._data = data
            self.metadata = self.metadata[self.metadata[self.data_config.OBJ_ID].isin(np.unique(self.obj_ids))]
        else:
            return MPPData(metadata=self.metadata, channels=self.channels, data=data, 
            seed=self.seed, data_config=self.data_config_name)

    def _subtract_background(self, background_value):
        """
        background_value: float value to be subtracted, or name of column in CHANNELS_METADATA
        NOTE: code copied/adapted from Scott Berry's MCU package
        NOTE: mpp is converted to float
        """
        if isinstance(background_value, float):
            self.log.info(f'Subtracting constant value {background_value} from all channels')
            self._data['mpp'] == self.mpp.astype(np.float32) - background_value
        elif isinstance(background_value, list):
            assert len(background_value) == len(self.channels), "specify one background value per channel"
            self.log.info("Subtracting predefined channel specific background value")
            self._data['mpp'] = self.mpp.astype(np.float32) - np.array(background_value)
        else: # is column name
            self.log.info(f"Subtracting channel-specific background value defined in column {background_value}")
            channels_metadata = pd.read_csv(os.path.join(self.data_config.DATA_DIR, self.data_config.CHANNELS_METADATA))
            background_value = channels_metadata.set_index('name').loc[self.channels.name][background_value]
            # replace nan with 0
            for ch, val in zip(self.channels.name, background_value):
                if pd.isna(val):
                    self.log.warning(f"Missing background value for channel {ch}")
            background_value = background_value.fillna(0)
            self.log.debug(f'use background_value: {background_value}')
            self._data['mpp'] = self.mpp.astype(np.float32) - np.array(background_value)
        # cut off at 0 (no negative values)
        self._data['mpp'][self.mpp<0] = 0
        
    def _rescale_intensities_per_channel(self,percentile=98.0,rescale_values=[]):
        """
        TODO add more info
        NOTE converts self.mpp to float32
        """
        # TODO need copy flag?
        if len(rescale_values) == 0:
            self.log.info(f'Rescaling MPP intensities per channel with {percentile} percentile')
            rescale_values.extend(np.percentile(self.center_mpp, percentile, axis=0))
        else:
            assert len(rescale_values) == len(self.channels), f"need {len(self.channels)} rescale values, got {len(rescale_values)}"
            self.log.info('Rescaling MPP intensities per channels with predefined values')
        self._data['mpp'] = self.mpp / rescale_values
        self._data['mpp'] = self.mpp.astype(np.float32)

    # ---- getting functions -----
    def _get_per_mpp_value(self, per_obj_value):
        """takes list of values corresponding to self.metadata[OBJ_ID]
        and propagates them to self.obj_id
        
        Args:
            per_obj_value: list of values, or dict containing multiple value lists
        
        Returns:
            pd.Series or pd.DataFrame
        """
        if isinstance(per_obj_value, dict):
            val = per_obj_value.keys()
            per_obj_value.update({"MERGE_KEY": self.metadata[self.data_config.OBJ_ID]})
            per_obj_df = pd.DataFrame(per_obj_value)
        else:
            val = 'val'
            per_obj_df = pd.DataFrame({'val': per_obj_value, 'MERGE_KEY': self.metadata[self.data_config.OBJ_ID]})
        df = pd.DataFrame({'MERGE_KEY': self.obj_ids})
        per_mpp_value = df.merge(per_obj_df, left_on='MERGE_KEY', right_on='MERGE_KEY', how='left')[val]
        return per_mpp_value
    
    def get_condition(self, desc, cond_params={}):
        """
        return condition based on desc (used by add_conditions).
        If cond is a list of conditions, return unique one-hot encoded vector combining multiple conditions 
        (only possible when all sub-conditions are one-hot encoded)

        NOTE: cond_params are modified inplace
        """
        cond = None
        if isinstance(desc, list):
            # check if combining is possible
            assert np.all([('one_hot' in d) for d in desc]), f"all of {desc} need to be one_hot encoded"
            conds = [self.get_condition(d, cond_params) for d in desc]
            cond = get_combined_one_hot(conds)
        else:
            # desc is one column in metadata
            # get correct desc name (match to column names)
            desc, postprocess = process_condition_desc(desc)
            self.log.info(f'Looking up condition {desc}, with postprocess {postprocess}')
            cond = self._get_per_mpp_value(np.array(self.metadata[desc]))
            if postprocess == 'one_hot':
                cond = convert_condition(np.array(cond), desc=desc, one_hot=True, data_config=self.data_config)
            elif postprocess == 'bin_3':
                cond, _ = get_bin_3_condition(cond, desc, cond_params)
                cond = get_one_hot(cond, nb_classes=3)
            elif postprocess == 'lowhigh_bin_2':
                cond_bin, q = get_lowhigh_bin_2_condition(cond, desc, cond_params)
                cond_one_hot = get_one_hot(cond_bin, nb_classes=2)
                cond_one_hot[np.logical_and(cond > q[0], cond < q[1])] = np.nan
                cond = cond_one_hot
            elif postprocess == 'zscore':
                cond, _ = get_zscore_condition(cond, desc, cond_params)
                # add empty axis for concatenation
                cond = np.array(cond[:, np.newaxis])
            else:
                cond = convert_condition(np.array(cond)[:,np.newaxis], desc=desc, data_config=self.data_config)
        return cond
            
    def get_adata(self, X='mpp', obsm=[], obs=[]):
        """
        Create adata from information contained in MPPData.

        channels are put in adata.var
        metadata is put in adata.obs

        Args:
            X: key in MPPData.data that should be in adata.X
            obsm: keys in MPPData.data that should be in adata.obsm. 
                Can be dict with keys the desired names in adata, and values the keys in MPPData.data
            obs: keys from MPPData.data that should be in adata.obs in addition to all information form metadata
        """
        import anndata as ad
        if isinstance(obsm, list):
            obsm = {o: o for o in obsm}
        obsm = {k: self.data(v).astype(np.float32) for k,v in obsm.items()}
        if X == 'mpp':
            var = self.channels
            X = self.center_mpp
        else:
            var = None
            X = self.data(X)
        # add spatial coords as obsm['spatial']
        obsm['spatial'] = np.stack([self.x, self.y]).T.astype(np.float32)
        # get per-pixel obs
        obs_ = self._get_per_mpp_value(self.metadata.to_dict(orient='list'))
        for o in obs:
            obs_[o] = self.data(o)
        adata = ad.AnnData(X=X.astype(np.float32), obs=obs_, var=var, obsm=obsm)
        # set var_names if possible
        if var is not None:
            adata.var_names = adata.var['name']
        return adata

    # TODO nastassya: test
    def _get_neighborhood(self, obj_ids, xs, ys, size=3, border_mode='center'):
        """return neighborhood information for given obj_ids + xs + ys"""
        data = np.zeros((len(obj_ids), size, size, len(self.channels)), dtype=self.mpp.dtype)
        for obj_id in np.unique(obj_ids):
            mask = obj_ids == obj_id
            img, (xoff, yoff) = self.get_object_img(obj_id, data='mpp', pad=size//2)
            vals = []
            for x, y in zip(xs[mask], ys[mask]):
                idx = tuple(slice(pp-size//2, pp+size//2+1) for pp in [y-yoff,x-xoff])
                vals.append(pad_border(img[idx], mode=border_mode))
            data[mask] = np.array(vals)
        return data
    
    def get_channel_ids(self, to_channels, from_channels=None):
        """
        for a list of channels, return their ids in mpp_data

        Args:
            from_channels: get channel_ids assuming ordering of from_channels. 
                This is useful for models that are trained with different output than input channels
        """
        if from_channels is None:
            from_channels = self.channels.copy()
            from_channels = from_channels.reset_index().set_index('name')
        if not isinstance(from_channels, pd.DataFrame):
            from_channels = pd.DataFrame({'name': from_channels, 'channel_id': np.arange(len(from_channels))})
            from_channels = from_channels.set_index('name')
        from_channels = from_channels.reindex(to_channels)
        return list(from_channels['channel_id'])

    # --- image plotting (only for non-subsampled MPPData) ---
    @staticmethod
    def _get_img_from_data(x, y, data, img_size=None, pad=0):
        """
        Create image from x and y coordinates and fill with data.
        Args:
            x, y: 1-d array of x and y corrdinates
            data: shape (n_coords,n_channels), data for the image
            img_size: size of returned image
            pad: amount of padding added to returned image (only used when img_size is None)
        """
        x_coord = x - x.min() + pad
        y_coord = y - y.min() + pad
        # create image
        img = np.zeros((y_coord.max()+1+pad, x_coord.max()+1+pad, data.shape[-1]), dtype=data.dtype)
        img[y_coord,x_coord] = data
        # resize
        if img_size is not None:
            c = BoundingBox(0,0,img.shape[0], img.shape[1]).center
            bbox = BoundingBox.from_center(c[0], c[1], img_size, img_size)
            img = bbox.crop(img)
            return img
        else:
            # padding info is only relevant when not cropping img to shape
            return img, (x.min()-pad, y.min()-pad)
    
    def get_object_img(self, obj_id, data='mpp', channel_ids=None, annotation_kwargs=None, **kwargs):
        """
        Calculate data image of given object id.
        data: key in self._data that should be plotted on the image
        channel_ids: only if key == 'mpp'. Channels that the image should have. 
            If None, all channels are returned.
        annotation_kwargs: arguments for self.annotate_img. (annotation, to_col, color)
        kwargs: arguments for self._get_img_from_data
        """
        mask = self.obj_ids == obj_id
        x = self.x[mask]
        y = self.y[mask]
        if data == 'mpp':
            values = self.center_mpp[mask]
            if channel_ids is not None:
                values = values[:,channel_ids]
        else:
            values = self._data[data][mask]
        if len(values.shape) == 1:
            values = values[:, np.newaxis]
<<<<<<< HEAD
        return MPPData._get_img_from_data(x, y, values, **kwargs)

    def get_img(self, data='mpp', channel_ids=None, **kwargs):
        """
        Calculate data image of all mpp data.
        data: key in self._data that should be plotted on the image
        channel_ids: only if key == 'mpp'. Channels that the image should have.
            If None, all channels are returned.
        kwargs: arguments for self._get_img_from_data
        """
        if data == 'mpp':
            values = self.center_mpp
            if channel_ids is not None:
                values = values[:, channel_ids]
        else:
            values = self._data[data]
        if len(values.shape) == 1:
            values = values[:, np.newaxis]
        return MPPData._get_img_from_data(self.x, self.y, values, **kwargs)
=======
        # color image if necessary
        img = MPPData._get_img_from_data(x, y, values, **kwargs)
        if annotation_kwargs is not None:
            img = annotate_img(img, from_col=data, **annotation_kwargs)
        return img
>>>>>>> 7e4628f7
    
    def get_object_imgs(self, data='mpp', channel_ids=None, annotation_kwargs=None, **kwargs):
        """
        Return images for each obj_id in current data. 

        Args: arguments for get_object_img
        """
        imgs = []
        for obj_id in self.metadata[self.data_config.OBJ_ID]:
            res = self.get_object_img(obj_id=obj_id, data=data, channel_ids=channel_ids, annotation_kwargs=annotation_kwargs, **kwargs)
            if kwargs.get('img_size', None) is None:
                # fn also returns padding info, which we don't need here
                res = res[0]
            imgs.append(res)
        return imgs




def _try_mmap_load(fname, mmap_mode='r', allow_not_existing=False):
    """
    use np.load to read fname. If mmap loading fails, load with mmap_mode=None.

    Args:
        allow_not_existing: if fname does not exist, do not raise and exception, just return None

    Returns:
        np.ndarray: loaded numpy array
    """
    try:
        try:
            res = np.load(fname, mmap_mode=mmap_mode)
        except ValueError as e:
            if "Array can't be memory-mapped: Python objects in dtype." in str(e):
                print("Cannot read with memmap: ", fname)
                res = np.load(fname, mmap_mode=None, allow_pickle=True)
            else:
                raise e
    except FileNotFoundError as e:
        if allow_not_existing:
            return None
        else:
            raise e
    return res

def _get_keys(keys, optional_keys, base_mpp_data=None):
    """
    keys and optional keys to use for loading base_mpp_data / mpp_data,
    when reading parts of the data from other dirs
    """
    if base_mpp_data is None:
        # loading of base_mpp_data
        # return all keys as optional, as might still be present in mpp_data_dir
        res_keys = ['x', 'y', 'obj_ids']
        res_optional_keys = list(set(optional_keys).union(keys).difference(res_keys))
    else:
        # loading of mpp_data
        # check which of required keys are already loaded, and move them to optional
        res_keys = ['x', 'y', 'obj_ids']
        res_optional_keys = copy(optional_keys)
        for k in list(set(keys).difference(res_keys)):
            if base_mpp_data.data(k) is not None:
                res_optional_keys.append(k)
            else:
                res_keys.append(k)
    return res_keys, res_optional_keys<|MERGE_RESOLUTION|>--- conflicted
+++ resolved
@@ -753,8 +753,11 @@
             values = self._data[data][mask]
         if len(values.shape) == 1:
             values = values[:, np.newaxis]
-<<<<<<< HEAD
-        return MPPData._get_img_from_data(x, y, values, **kwargs)
+        # color image if necessary
+        img = MPPData._get_img_from_data(x, y, values, **kwargs)
+        if annotation_kwargs is not None:
+            img = annotate_img(img, from_col=data, **annotation_kwargs)
+        return img
 
     def get_img(self, data='mpp', channel_ids=None, **kwargs):
         """
@@ -773,31 +776,6 @@
         if len(values.shape) == 1:
             values = values[:, np.newaxis]
         return MPPData._get_img_from_data(self.x, self.y, values, **kwargs)
-=======
-        # color image if necessary
-        img = MPPData._get_img_from_data(x, y, values, **kwargs)
-        if annotation_kwargs is not None:
-            img = annotate_img(img, from_col=data, **annotation_kwargs)
-        return img
->>>>>>> 7e4628f7
-    
-    def get_object_imgs(self, data='mpp', channel_ids=None, annotation_kwargs=None, **kwargs):
-        """
-        Return images for each obj_id in current data. 
-
-        Args: arguments for get_object_img
-        """
-        imgs = []
-        for obj_id in self.metadata[self.data_config.OBJ_ID]:
-            res = self.get_object_img(obj_id=obj_id, data=data, channel_ids=channel_ids, annotation_kwargs=annotation_kwargs, **kwargs)
-            if kwargs.get('img_size', None) is None:
-                # fn also returns padding info, which we don't need here
-                res = res[0]
-            imgs.append(res)
-        return imgs
-
-
-
 
 def _try_mmap_load(fname, mmap_mode='r', allow_not_existing=False):
     """
