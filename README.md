--- conflicted
+++ resolved
@@ -2,8 +2,6 @@
 Multiplexed Image Analysis with Neural Networks
 
 ## Installation
-<<<<<<< HEAD
-
 
 1. Create new conda environment:
 
@@ -26,11 +24,10 @@
 `
 
 4. Install miann  
-=======
+
 TODO: scanpy, squidpy
 ```
 conda create -n pelkmans-3.9 python=3.9 tensorflow matplotlib jupyterlab pandas tqdm
 conda install -c conda-forge leidenalg
 pip install -e .
 ```
->>>>>>> a3527bd5
