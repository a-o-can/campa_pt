--- conflicted
+++ resolved
@@ -2,7 +2,7 @@
 Multiplexed Image Analysis with Neural Networks
 
 ## Installation
-<<<<<<< HEAD
+
 
 1. Create new conda environment:
 
@@ -21,11 +21,5 @@
 3. Install other packages:
 
 `
-conda install matplotlib jupyterlab pandas
+conda install matplotlib jupyterlab pandas tqdm
 `
-=======
-```
-conda create -n pelkmans-3.9 python=3.9 tensorflow matplotlib jupyterlab pandas tqdm
-pip install -e .
-```
->>>>>>> aa239219
